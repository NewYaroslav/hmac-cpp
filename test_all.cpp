#include <gtest/gtest.h>
#include <string>
#include <stdexcept>
<<<<<<< HEAD
#include <vector>
=======
#include <limits>
>>>>>>> d79561fc
#include "hmac.hpp"
#include "hmac_utils.hpp"

static std::time_t mock_time_value = 0;
extern "C" std::time_t time(std::time_t* t) {
    if (t) *t = mock_time_value;
    return mock_time_value;
}

TEST(HashTest, SHA1) {
    EXPECT_EQ(hmac_hash::sha1("grape"),
              "bc8a2f8cdedb005b5c787692853709b060db75ff");
}

TEST(HashTest, SHA256) {
    EXPECT_EQ(hmac_hash::sha256("grape"),
              "0f78fcc486f5315418fbf095e71c0675ee07d318e5ac4d150050cd8e57966496");
}

TEST(HashTest, SHA512) {
    EXPECT_EQ(hmac_hash::sha512("grape"),
              "9375d1abdb644a01955bccad12e2f5c2bd8a3e226187e548d99c559a99461453b980123746753d07c169c22a5d9cc75cb158f0e8d8c0e713559775b5e1391fc4");
}

TEST(HashTest, SHA512LargeInput) {
    hmac_hash::SHA512 ctx;
    ctx.init();
    std::vector<uint8_t> chunk(1024 * 1024, 'a');
    for (size_t i = 0; i < 4096; ++i) {
        ctx.update(chunk.data(), chunk.size());
    }
    uint8_t tail = 'b';
    ctx.update(&tail, 1);

    uint8_t digest[hmac_hash::SHA512::DIGEST_SIZE];
    ctx.finish(digest);
    std::string result(reinterpret_cast<char*>(digest), hmac_hash::SHA512::DIGEST_SIZE);
    EXPECT_EQ(hmac::to_hex(result),
              "596d71e02b4eca81f668215d3e9b9e5a143a9c3d8d1981608e0811b20e290961ec2a7e7ecd0e275366cf10aa5f7ab1e052b868c5fa57b6d2bd6e75477b2ecea7");
}

TEST(UtilsTest, ToHex) {
    EXPECT_EQ(hmac::to_hex("012345"), "303132333435");
}

TEST(HMACTest, SHA256) {
    const std::string key = "12345";
    const std::string input = "grape";
    EXPECT_EQ(hmac::get_hmac(key, input, hmac::TypeHash::SHA256, true),
              "7632ac2e8ddedaf4b3e7ab195fefd17571c37c970e02e169195a158ef59e53ca");
}

TEST(HMACTest, SHA512) {
    const std::string key = "12345";
    const std::string input = "grape";
    EXPECT_EQ(hmac::get_hmac(key, input, hmac::TypeHash::SHA512, true),
              "c54ddf9647a949d0df925a1c1f8ba1c9d721a671c396fde1062a71f9f7ffae5dc10f6be15be63bb0363d051365e23f890368c54828497b9aef2eb2fc65b633e6");
}

TEST(HMACTest, SHA512Uppercase) {
    const std::string key = "12345";
    const std::string input = "grape";
    EXPECT_EQ(hmac::get_hmac(key, input, hmac::TypeHash::SHA512, true, true),
              "C54DDF9647A949D0DF925A1C1F8BA1C9D721A671C396FDE1062A71F9F7FFAE5DC10F6BE15BE63BB0363D051365E23F890368C54828497B9AEF2EB2FC65B633E6");
}

TEST(HMACTest, NullPointersThrow) {
    const char* msg = "abc";
    EXPECT_THROW(hmac::get_hmac(nullptr, 1, msg, 3, hmac::TypeHash::SHA256), std::invalid_argument);
    const char* key = "key";
    EXPECT_THROW(hmac::get_hmac(key, 3, nullptr, 1, hmac::TypeHash::SHA256), std::invalid_argument);
}

TEST(HMACTest, InvalidTypeThrows) {
    const char* key = "key";
    const char* msg = "abc";
    auto invalid = static_cast<hmac::TypeHash>(999);
    EXPECT_THROW(hmac::get_hmac(key, 3, msg, 3, invalid), std::invalid_argument);
}

TEST(TOTPTest, AtTime) {
    const std::string totp_key = "12345678901234567890";
    uint64_t test_time = 1234567890;
    int code = hmac::get_totp_code_at(totp_key, test_time, 30, 8, hmac::TypeHash::SHA1);
    EXPECT_EQ(code, 89005924);
}

TEST(TokenTest, InvalidInterval) {
    const std::string key = "12345";
    std::string token = hmac::generate_time_token(key, 60);
    EXPECT_THROW(hmac::generate_time_token(key, 0), std::invalid_argument);
    EXPECT_THROW(hmac::is_token_valid(token, key, 0), std::invalid_argument);
}

TEST(TokenBoundaryTest, MaxTime) {
    const std::string key = "12345";
    const int interval = 30;
    mock_time_value = std::numeric_limits<std::time_t>::max();
    std::string token = hmac::generate_time_token(key, interval);
    EXPECT_TRUE(hmac::is_token_valid(token, key, interval));
    mock_time_value = std::numeric_limits<std::time_t>::max() - interval;
    std::string token_prev = hmac::generate_time_token(key, interval);
    mock_time_value = std::numeric_limits<std::time_t>::max();
    EXPECT_TRUE(hmac::is_token_valid(token_prev, key, interval));
}

TEST(TokenBoundaryTest, MinTime) {
    const std::string key = "12345";
    const int interval = 30;
    mock_time_value = std::numeric_limits<std::time_t>::min();
    std::string token = hmac::generate_time_token(key, interval);
    EXPECT_TRUE(hmac::is_token_valid(token, key, interval));
    mock_time_value = std::numeric_limits<std::time_t>::min() + interval;
    std::string token_next = hmac::generate_time_token(key, interval);
    mock_time_value = std::numeric_limits<std::time_t>::min();
    EXPECT_TRUE(hmac::is_token_valid(token_next, key, interval));
}

TEST(TokenBoundaryFingerprintTest, MaxTime) {
    const std::string key = "12345";
    const std::string fingerprint = "fp";
    const int interval = 30;
    mock_time_value = std::numeric_limits<std::time_t>::max();
    std::string token = hmac::generate_time_token(key, fingerprint, interval);
    EXPECT_TRUE(hmac::is_token_valid(token, key, fingerprint, interval));
    mock_time_value = std::numeric_limits<std::time_t>::max() - interval;
    std::string token_prev = hmac::generate_time_token(key, fingerprint, interval);
    mock_time_value = std::numeric_limits<std::time_t>::max();
    EXPECT_TRUE(hmac::is_token_valid(token_prev, key, fingerprint, interval));
}

TEST(TokenBoundaryFingerprintTest, MinTime) {
    const std::string key = "12345";
    const std::string fingerprint = "fp";
    const int interval = 30;
    mock_time_value = std::numeric_limits<std::time_t>::min();
    std::string token = hmac::generate_time_token(key, fingerprint, interval);
    EXPECT_TRUE(hmac::is_token_valid(token, key, fingerprint, interval));
    mock_time_value = std::numeric_limits<std::time_t>::min() + interval;
    std::string token_next = hmac::generate_time_token(key, fingerprint, interval);
    mock_time_value = std::numeric_limits<std::time_t>::min();
    EXPECT_TRUE(hmac::is_token_valid(token_next, key, fingerprint, interval));
}

int main(int argc, char **argv) {
    ::testing::InitGoogleTest(&argc, argv);
    return RUN_ALL_TESTS();
}
<|MERGE_RESOLUTION|>--- conflicted
+++ resolved
@@ -1,11 +1,9 @@
 #include <gtest/gtest.h>
 #include <string>
 #include <stdexcept>
-<<<<<<< HEAD
 #include <vector>
-=======
 #include <limits>
->>>>>>> d79561fc
+
 #include "hmac.hpp"
 #include "hmac_utils.hpp"
 

--- conflicted
+++ resolved
@@ -144,7 +144,13 @@
 
 ### HKDF (RFC 5869)
 
-<<<<<<< HEAD
+```cpp
+std::vector<uint8_t> ikm = {/* секретные данные */};
+std::vector<uint8_t> salt(16, 0x00);
+auto prk = hmac::hkdf_extract_sha256(ikm, salt);
+auto okm = hmac::hkdf_expand_sha256(prk, /*info=*/{}, /*L=*/32); // L ≤ 255*HashLen
+```
+
 ### Base64 / Base32
 
 Утилиты для кодирования/декодирования Base64 (обычный и URL-алфавит) и Base32.
@@ -157,16 +163,6 @@
 hmac_cpp::secure_buffer<uint8_t> raw;
 hmac_cpp::base64_decode(b64, raw, hmac_cpp::Base64Alphabet::Url, false);
 ```
-
-### 🕓 HOTP и TOTP токены
-=======
-```cpp
-std::vector<uint8_t> ikm = {/* секретные данные */};
-std::vector<uint8_t> salt(16, 0x00);
-auto prk = hmac::hkdf_extract_sha256(ikm, salt);
-auto okm = hmac::hkdf_expand_sha256(prk, /*info=*/{}, /*L=*/32); // L ≤ 255*HashLen
-```
->>>>>>> d4cb7c98
 
 ### 🕓 HOTP / TOTP
 

--- conflicted
+++ resolved
@@ -510,17 +510,8 @@
     /// \param hash_type Hash function to use (SHA1, SHA256, SHA512). Default is SHA256
     /// \return Hex-encoded HMAC-SHA256 of the rounded time value
     /// \throws std::runtime_error if the system time cannot be retrieved
-<<<<<<< HEAD
-    std::string generate_time_token(const std::vector<uint8_t>& key, int interval_sec = 60, TypeHash hash_type = TypeHash::SHA256);
-
-    /// \brief Generate time token using secure buffer key.
-    /// \param key Secret key bytes.
-    /// \param interval_sec Token rotation interval in seconds.
-    /// \param hash_type Hash function to use.
-    /// \return Hex-encoded token.
-=======
     HMAC_CPP_API std::string generate_time_token(const std::vector<uint8_t>& key, int interval_sec = 60, TypeHash hash_type = TypeHash::SHA256);
->>>>>>> cf3cb42e
+
     inline std::string generate_time_token(const secure_buffer<uint8_t>& key, int interval_sec = 60, TypeHash hash_type = TypeHash::SHA256) {
         return generate_time_token(std::vector<uint8_t>(key.begin(), key.end()), interval_sec, hash_type);
     }
@@ -543,18 +534,7 @@
     /// \param hash_type Hash function to use (SHA1, SHA256, SHA512). Default is SHA256
     /// \return true if the token is valid within the ±1 interval range; false otherwise
     /// \throws std::runtime_error if the system time cannot be retrieved
-<<<<<<< HEAD
-    bool is_token_valid(const std::string &token, const std::vector<uint8_t>& key, int interval_sec = 60, TypeHash hash_type = TypeHash::SHA256);
-
-    /// \brief Validate time token using secure buffer key.
-    /// \param token Token to validate.
-    /// \param key Secret key bytes.
-    /// \param interval_sec Token rotation interval in seconds.
-    /// \param hash_type Hash function to use.
-    /// \return true if token is valid.
-=======
     HMAC_CPP_API bool is_token_valid(const std::string &token, const std::vector<uint8_t>& key, int interval_sec = 60, TypeHash hash_type = TypeHash::SHA256);
->>>>>>> cf3cb42e
     inline bool is_token_valid(const std::string &token, const secure_buffer<uint8_t>& key, int interval_sec = 60, TypeHash hash_type = TypeHash::SHA256) {
         return is_token_valid(token, std::vector<uint8_t>(key.begin(), key.end()), interval_sec, hash_type);
     }
@@ -578,18 +558,8 @@
     /// \param hash_type Hash function to use (SHA1, SHA256, SHA512). Default is SHA256
     /// \return Hex-encoded HMAC-SHA256 of the concatenated timestamp and fingerprint
     /// \throws std::runtime_error if the system time cannot be retrieved
-<<<<<<< HEAD
-    std::string generate_time_token(const std::vector<uint8_t>& key, const std::string &fingerprint, int interval_sec = 60, TypeHash hash_type = TypeHash::SHA256);
-
-    /// \brief Generate fingerprint-bound token using secure buffer key.
-    /// \param key Secret key bytes.
-    /// \param fingerprint Client identifier.
-    /// \param interval_sec Token rotation interval in seconds.
-    /// \param hash_type Hash function to use.
-    /// \return Hex-encoded token.
-=======
     HMAC_CPP_API std::string generate_time_token(const std::vector<uint8_t>& key, const std::string &fingerprint, int interval_sec = 60, TypeHash hash_type = TypeHash::SHA256);
->>>>>>> cf3cb42e
+
     inline std::string generate_time_token(const secure_buffer<uint8_t>& key, const std::string &fingerprint, int interval_sec = 60, TypeHash hash_type = TypeHash::SHA256) {
         return generate_time_token(std::vector<uint8_t>(key.begin(), key.end()), fingerprint, interval_sec, hash_type);
     }
@@ -614,19 +584,8 @@
     /// \param hash_type Hash function to use (SHA1, SHA256, SHA512). Default is SHA256
     /// \return true if the token is valid within the ±1 interval range; false otherwise
     /// \throws std::runtime_error if the system time cannot be retrieved
-<<<<<<< HEAD
-    bool is_token_valid(const std::string &token, const std::vector<uint8_t>& key, const std::string &fingerprint, int interval_sec = 60, TypeHash hash_type = TypeHash::SHA256);
-
-    /// \brief Validate fingerprint-bound token using secure buffer key.
-    /// \param token Token to validate.
-    /// \param key Secret key bytes.
-    /// \param fingerprint Client identifier.
-    /// \param interval_sec Token rotation interval in seconds.
-    /// \param hash_type Hash function to use.
-    /// \return true if token is valid.
-=======
     HMAC_CPP_API bool is_token_valid(const std::string &token, const std::vector<uint8_t>& key, const std::string &fingerprint, int interval_sec = 60, TypeHash hash_type = TypeHash::SHA256);
->>>>>>> cf3cb42e
+
     inline bool is_token_valid(const std::string &token, const secure_buffer<uint8_t>& key, const std::string &fingerprint, int interval_sec = 60, TypeHash hash_type = TypeHash::SHA256) {
         return is_token_valid(token, std::vector<uint8_t>(key.begin(), key.end()), fingerprint, interval_sec, hash_type);
     }

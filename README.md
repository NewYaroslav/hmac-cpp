# hmac-cpp [🇷🇺 README-RU](./README-RU.md)

[![Linux](https://github.com/NewYaroslav/hmac-cpp/actions/workflows/CI-Linux.yml/badge.svg?branch=main)](https://github.com/NewYaroslav/hmac-cpp/actions/workflows/CI-Linux.yml)
[![Windows](https://github.com/NewYaroslav/hmac-cpp/actions/workflows/CI-Win.yml/badge.svg?branch=main)](https://github.com/NewYaroslav/hmac-cpp/actions/workflows/CI-Win.yml)
[![macOS](https://github.com/NewYaroslav/hmac-cpp/actions/workflows/CI-macOS.yml/badge.svg?branch=main)](https://github.com/NewYaroslav/hmac-cpp/actions/workflows/CI-macOS.yml)
[![License: MIT](https://img.shields.io/badge/License-MIT-yellow.svg)](LICENSE)

A lightweight `C++11` library for computing `HMAC` (hash-based message authentication codes), supporting `SHA1`, `SHA256`, `SHA512`, as well as one-time passwords compliant with `HOTP` (RFC 4226) and `TOTP` (RFC 6238).

## 🚀 Features

- Compatible with **C++11**
- Supports `HMAC` using `SHA256`, `SHA512`, `SHA1`
- Outputs in binary or hex format
- Provides **PBKDF2 key derivation** (RFC 8018)
- Implements **HKDF (RFC 5869)** for key extraction/expansion
- Support for **time-based tokens**:
    - **HOTP (RFC 4226)** — counter-based one-time passwords
    - **TOTP (RFC 6238)** — time-based one-time passwords
    - **HMAC Time Tokens** — lightweight HMAC-based tokens with rotation interval
- Includes **MQL5 support** — adapted SHA/HMAC versions for MetaTrader
- Static build via CMake
- Example program included

## 🔧 Build and Installation

Examples, tests, and benchmarks are disabled by default. Enable them with
`HMACCPP_BUILD_EXAMPLES`, `HMACCPP_BUILD_TESTS`, and `HMACCPP_BUILD_BENCH`.

Use CMake to build:

```bash
cmake -B build -DHMACCPP_BUILD_EXAMPLES=ON
cmake --build build
```

To install the library and headers:

```bash
cmake --install build --prefix _install
```

This will create the following structure:

```
_install/
├── include/hmac_cpp/
│   ├── hmac.hpp
│   ├── hmac_utils.hpp
│   ├── sha1.hpp
│   ├── sha256.hpp
│   └── sha512.hpp
    └── lib/
        └── libhmac_cpp.a
```

Predefined `.bat` scripts for MinGW builds are also available: `build_*.bat`.

After installation, the package can be found and linked in other projects using `find_package`:

```cmake
find_package(hmac_cpp CONFIG REQUIRED)
target_link_libraries(my_app PRIVATE hmac_cpp::hmac_cpp)
```

## 🧪 Running Tests

Enable tests during configuration and run them with CTest:

```bash
cmake -B build -DHMACCPP_BUILD_TESTS=ON
cmake --build build
cd build
ctest --output-on-failure
```

Alternatively, use the helper script:

```bash
scripts/run_tests.sh
```

## Test Vectors

The test suite covers official vectors from [RFC&nbsp;4231](https://www.rfc-editor.org/rfc/rfc4231) and [RFC&nbsp;6070](https://www.rfc-editor.org/rfc/rfc6070) and runs in CI.

## 📦 MQL5 Compatibility

The repository includes `sha256.mqh`, `sha512.mqh`, `hmac.mqh`, and `hmac_utils.mqh` files, fully compatible with `MetaTrader 5`.

You can use the same interface inside your MQL5 scripts and experts:

```mql5
#include <hmac-cpp/hmac.mqh>

string hash = hmac::get_hmac("key", "message", hmac::TypeHash::HASH_SHA256);
```

## Usage

### HMAC (string input)

```cpp
std::string get_hmac(
    std::string key,
    const std::string& msg,
    const TypeHash type,
    bool is_hex = true,
    bool is_upper = false
);
```

Parameters:

- `key` — Secret key
- `msg` — Message
- `type` — Hash type: `hmac::TypeHash::SHA256` or `SHA512`
- `is_hex` — Return hex string (`true`) or raw binary (`false`) [default: true]
- `is_upper` — Use uppercase hex (only applies if `is_hex == true`) [default: false]

Returns:
If `is_hex == true`, returns a hexadecimal string (`std::string`) of the HMAC.
If `is_hex == false`, returns a raw binary HMAC as a `std::string` (not human-readable).

#### Secure handling of string keys

When a secret key is obtained as a `std::string` (e.g. an API key from an exchange),
move it into a `secure_buffer` to erase the original string immediately:

```cpp
#include <cstdlib>
#include <hmac_cpp/secure_buffer.hpp>

std::string api_key = std::getenv("API_KEY");
secure_buffer key(std::move(api_key)); // api_key is zeroized

std::vector<uint8_t> sig =
    hmac::get_hmac(key, payload, hmac::TypeHash::SHA256);
secure_zero(key); // optional: wipe after use
```

### HMAC (binary data: raw buffer)

```cpp
std::vector<uint8_t> get_hmac(
    const void* key_ptr,
    size_t key_len,
    const void* msg_ptr,
    size_t msg_len,
    TypeHash type
);
```

Parameters:

- `key_ptr` — Pointer to secret key buffer
- `key_len` — Length of key in bytes
- `msg_ptr` — Pointer to message buffer
- `msg_len` — Length of message in bytes
- `type` — Hash type

Returns: Binary digest as `std::vector<uint8_t>`

### HMAC (vectors)

```cpp
template<typename T>
std::vector<uint8_t> get_hmac(
    const std::vector<T>& key,
    const std::vector<T>& msg,
    TypeHash type
);
```

Template requirement: `T` must be `char` or `uint8_t`

Parameters:

- `key` — Vector containing the key
- `msg` — Vector containing the message
- `type` — Hash type

Returns: Binary digest as `std::vector<uint8_t>`

### PBKDF2 Key Derivation

```cpp
#include <hmac_cpp/hmac_utils.hpp>

std::string password = "password";
std::vector<uint8_t> salt(16, 0x01); // at least 16 bytes
std::vector<uint8_t> dk = hmac::pbkdf2(password, salt, 1000, 32);
```

Parameters:

- `password`, `salt` — Raw byte arrays. `salt` must be **>=16 bytes** and unique.
- `iterations` — Number of iterations (>=1). Tune according to the
  [OWASP Password Storage Cheat Sheet](https://cheatsheetseries.owasp.org/cheatsheets/Password_Storage_Cheat_Sheet.html).
- `dk_len` — Desired key length in bytes, up to `(2^32-1) * hLen` (RFC 8018).
- `prf` — Optional hash (`Sha1`, `Sha256` default, `Sha512`).

⚠️ Low iteration counts or short salts reduce security.

For deployments with a server-side *pepper*, use `pbkdf2_with_pepper(password, salt, pepper, iters, dkLen)`.
The pepper is a secret key stored separately from the hashed password.

<<<<<<< HEAD
### PBKDF2 Security Notes

- Use a random salt of **at least 16 bytes** and never reuse it.
- Choose an iteration count that takes roughly **200–500 ms** on your target hardware (~2025).
- Store `{salt, iterations}` alongside the ciphertext or hash; these values are public.
- Salts and iteration counts must be unique per password.
- Example serialization: `{magic|ver|prf|salt|iters|dkLen|…}`.
=======
#### PBKDF2-HMAC-SHA256 + AES-GCM

```cpp
#include <hmac_cpp/hmac_utils.hpp>
#include <aes_cpp/aes_utils.hpp>

std::string password = "correct horse battery staple";
std::vector<uint8_t> salt(16, 0x00); // 16 random bytes
auto key = hmac::pbkdf2(password, salt, 100000, 32, hmac::Pbkdf2Hash::Sha256);

std::string plaintext = "secret";
std::vector<uint8_t> aad = {'h','e','a','d','e','r'};
auto pkt = aes_cpp::utils::encrypt_gcm(plaintext, key, aad);
auto restored = aes_cpp::utils::decrypt_gcm_to_string(pkt, key, aad);
```
>>>>>>> 51d5e93d

### HKDF (RFC 5869)

```cpp
std::vector<uint8_t> ikm = {/* secret material */};
std::vector<uint8_t> salt(16, 0x00);
auto prk = hmac::hkdf_extract_sha256(ikm, salt);
auto okm = hmac::hkdf_expand_sha256(prk, {}, 32); // derive 32 bytes
```

### 🕓 HOTP and TOTP Tokens

The library supports generating one-time passwords based on RFC 4226 and RFC 6238.

#### HOTP (HMAC-based One-Time Password)

```cpp
#include <hmac_cpp/hmac_utils.hpp>

std::string key = "12345678901234567890"; // raw key
uint64_t counter = 0;
int otp = get_hotp_code(key, counter); // defaults: 6 digits, SHA1
std::cout << "HOTP: " << otp << std::endl;
```

#### TOTP (Time-based One-Time Password)

```cpp
#include <hmac_cpp/hmac_utils.hpp>

std::string key = "12345678901234567890"; // raw key
int otp = get_totp_code(key); // defaults: 30s period, 6 digits, SHA1
std::cout << "TOTP: " << otp << std::endl;
```

You can also generate a code for a specific timestamp:

```cpp
uint64_t time_at = 1700000000;
int otp = get_totp_code_at(key, time_at);
```

### 🕓 Time-Based HMAC Tokens (Custom HMAC Time Tokens)

The library also includes a **lightweight implementation of time-based HMAC tokens**, which are not directly based on RFC 4226/6238 (HOTP/TOTP). These tokens:

- Are based on `HMAC(timestamp)`
- Are returned as `hex` strings
- Require no server-side state (stateless)
- Support binding to a *client fingerprint* (e.g. device ID)
- Support `SHA1`, `SHA256`, and `SHA512`

#### Example:

```cpp
#include <hmac_cpp/hmac_utils.hpp>

std::string token = hmac::generate_time_token(secret_key, 60);
bool is_valid = hmac::is_token_valid(token, secret_key, 60);
```

You can also bind the token to a *client fingerprint*:

```cpp
std::string token = hmac::generate_time_token(secret_key, fingerprint, 60);
bool is_valid = hmac::is_token_valid(token, secret_key, fingerprint, 60);
```

If `interval_sec` is not positive, the functions throw `std::invalid_argument`:

```cpp
try {
    hmac::generate_time_token(secret_key, 0);
} catch (const std::invalid_argument& e) {
    std::cout << e.what();
}
```

This is useful for stateless authentication, API protection, and one-time tokens.

## 📄 Example

The example is in `example.cpp` and builds when `HMACCPP_BUILD_EXAMPLES=ON`.

```cpp
#include <iostream>
#include <hmac_cpp/hmac.hpp>
#include <hmac_cpp/hmac_utils.hpp>

int main() {
    std::string input = "grape";
    std::string key = "12345";

    std::string mac = hmac::get_hmac(key, input, hmac::TypeHash::SHA256);
    if (hmac::constant_time_equal(mac,
            "7632ac2e8ddedaf4b3e7ab195fefd17571c37c970e02e169195a158ef59e53ca")) {
        std::cout << "MAC verified\n";
    }

    return 0;
}
```

**Note:** avoid checking input lengths before calling `constant_time_equal`.
Early length comparisons can leak information through timing side channels.

## Security Notes

- PBKDF2 is CPU-bound and vulnerable to massive GPU/ASIC brute force. Choose high iteration counts or stronger KDFs.
- Every password requires a unique, random salt of sufficient length.
- Salts, iteration counts, and algorithms are not secrets—store them alongside the hash for verification.

## 📚 Resources

* Original [SHA256 implementation](http://www.zedwood.com/article/cpp-sha256-function)
* Original [SHA512 implementation](http://www.zedwood.com/article/cpp-sha512-function)
* Algorithm description on [Wikipedia](https://ru.wikipedia.org/wiki/HMAC)

## 🔗 Related Projects

- [ADVobfuscator](https://github.com/andrivet/ADVobfuscator)
- [obfy](https://github.com/NewYaroslav/obfy)
- [aes-cpp](https://github.com/NewYaroslav/aes-cpp)
- [siphash-cpp](https://github.com/NewYaroslav/siphash-cpp)

## 📝 License

This project is licensed under the **MIT License**.
You are free to use, copy, modify, and distribute this software, provided that the original license notice is included.

See the [`LICENSE`](./LICENSE) file for full details.<|MERGE_RESOLUTION|>--- conflicted
+++ resolved
@@ -205,7 +205,6 @@
 For deployments with a server-side *pepper*, use `pbkdf2_with_pepper(password, salt, pepper, iters, dkLen)`.
 The pepper is a secret key stored separately from the hashed password.
 
-<<<<<<< HEAD
 ### PBKDF2 Security Notes
 
 - Use a random salt of **at least 16 bytes** and never reuse it.
@@ -213,7 +212,7 @@
 - Store `{salt, iterations}` alongside the ciphertext or hash; these values are public.
 - Salts and iteration counts must be unique per password.
 - Example serialization: `{magic|ver|prf|salt|iters|dkLen|…}`.
-=======
+
 #### PBKDF2-HMAC-SHA256 + AES-GCM
 
 ```cpp
@@ -229,7 +228,6 @@
 auto pkt = aes_cpp::utils::encrypt_gcm(plaintext, key, aad);
 auto restored = aes_cpp::utils::decrypt_gcm_to_string(pkt, key, aad);
 ```
->>>>>>> 51d5e93d
 
 ### HKDF (RFC 5869)
 

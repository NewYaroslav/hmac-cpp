--- conflicted
+++ resolved
@@ -334,7 +334,6 @@
 **Note:** avoid checking input lengths before calling `constant_time_equal`.
 Early length comparisons can leak information through timing side channels.
 
-<<<<<<< HEAD
 ## PBKDF2 Recommended Parameters
 
 | Target  | Iterations | Derived key length | PRF |
@@ -342,13 +341,12 @@
 | Desktop | 600000     | 32 bytes          | HMAC-SHA256 |
 | Laptop  | 300000     | 32 bytes          | HMAC-SHA256 |
 | Mobile  | 150000     | 32 bytes          | HMAC-SHA256 |
-=======
+
 ## Security Notes
 
 - PBKDF2 is CPU-bound and vulnerable to massive GPU/ASIC brute force. Choose high iteration counts or stronger KDFs.
 - Every password requires a unique, random salt of sufficient length.
 - Salts, iteration counts, and algorithms are not secrets—store them alongside the hash for verification.
->>>>>>> 2b60b270
 
 ## 📚 Resources
 
